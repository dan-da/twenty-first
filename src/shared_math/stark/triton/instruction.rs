use super::ord_n::{Ord16, Ord16::*, Ord6, Ord8, Ord8::*};
use crate::shared_math::b_field_element::BFieldElement;
use std::collections::HashMap;
use std::error::Error;
use std::fmt::Display;
use std::str::SplitWhitespace;
use AnInstruction::*;
use TokenError::*;

type BWord = BFieldElement;

/// An `Instruction` has `call` addresses encoded as absolute integers.
pub type Instruction = AnInstruction<BWord>;

/// A `LabelledInstruction` has `call` addresses encoded as label names.
///
/// A label name is a `String` that occurs as "`label_name`:".
#[derive(Debug, Clone, PartialEq, Eq)]
pub enum LabelledInstruction {
    Instruction(AnInstruction<String>),
    Label(String),
}

impl Display for LabelledInstruction {
    fn fmt(&self, f: &mut std::fmt::Formatter<'_>) -> std::fmt::Result {
        match self {
            LabelledInstruction::Instruction(instr) => write!(f, "{}", instr),
            LabelledInstruction::Label(label_name) => write!(f, "{}:", label_name),
        }
    }
}

/// A Triton VM instruction
///
/// The ISA is defined at:
///
/// https://neptune.builders/core-team/triton-vm/src/branch/master/specification/isa.md
///
/// The type parameter `Dest` describes the type of addresses (absolute or labels).
#[derive(Debug, Clone, Copy, PartialEq, Eq)]
pub enum AnInstruction<Dest> {
    // OpStack manipulation
    Pop,
    Push(BWord),
    Divine,
    Dup(Ord16),
    Swap(Ord16),

    // Control flow
    Skiz,
    Call(Dest),
    Return,
    Recurse,
    Assert,
    Halt,

    // Memory access
    ReadMem,
    WriteMem,

    // Auxiliary register instructions
    Hash,
    DivineSibling,
    AssertVector,

    // Arithmetic on stack instructions
    Add,
    Mul,
    Invert,
    Split,
    Eq,
    Lt,
    And,
    Xor,
    Reverse,
    Div,
    XxAdd,
    XxMul,
    XInvert,
    XbMul,

    // Read/write
    ReadIo,
    WriteIo,
}

impl<Dest: Display> Display for AnInstruction<Dest> {
    fn fmt(&self, f: &mut std::fmt::Formatter<'_>) -> std::fmt::Result {
        match self {
            // OpStack manipulation
            Pop => write!(f, "pop"),
            Push(arg) => write!(f, "push {}", {
                let n: u64 = arg.into();
                n
            }),
            Divine => write!(f, "divine"),
            Dup(arg) => write!(f, "dup{}", {
                let n: usize = arg.into();
                n
            }),
<<<<<<< HEAD
            Swap(arg) => write!(f, "swap{}", {
                let n: usize = arg.into();
                n
            }),
=======
            Swap(arg) => write!(f, "swap{}", { arg }),
>>>>>>> 60e7ad2d
            // Control flow
            Skiz => write!(f, "skiz"),
            Call(arg) => write!(f, "call {}", arg),
            Return => write!(f, "return"),
            Recurse => write!(f, "recurse"),
            Assert => write!(f, "assert"),
            Halt => write!(f, "halt"),

            // Memory access
            ReadMem => write!(f, "read_mem"),
            WriteMem => write!(f, "write_mem"),

            // Auxiliary register instructions
            Hash => write!(f, "hash"),
            DivineSibling => write!(f, "divine_sibling"),
            AssertVector => write!(f, "assert_digest"),

            // Arithmetic on stack instructions
            Add => write!(f, "add"),
            Mul => write!(f, "mul"),
            Invert => write!(f, "invert"),
            Split => write!(f, "split"),
            Eq => write!(f, "eq"),
            Lt => write!(f, "lt"),
            And => write!(f, "and"),
            Xor => write!(f, "xor"),
            Reverse => write!(f, "reverse"),
            Div => write!(f, "div"),
            XxAdd => write!(f, "xxadd"),
            XxMul => write!(f, "xxmul"),
            XInvert => write!(f, "xinvert"),
            XbMul => write!(f, "xbmul"),

            // Read/write
            ReadIo => write!(f, "read_io"),
            WriteIo => write!(f, "write_io"),
        }
    }
}

impl<Dest> AnInstruction<Dest> {
    /// Assign a unique positive integer to each `Instruction`.
    pub fn opcode(&self) -> u32 {
        match self {
            // OpStack manipulation
            Pop => 1,
            Push(_) => 2,
            Divine => 3,
            Dup(_) => 4,
            Swap(_) => 5,

            // Control flow
            Skiz => 10,
            Call(_) => 11,
            Return => 12,
            Recurse => 13,
            Assert => 14,
            Halt => 0,

            // Memory access
            ReadMem => 20,
            WriteMem => 21,

            // Auxiliary register instructions
            Hash => 30,
            DivineSibling => 34,
            AssertVector => 36,

            // Arithmetic on stack instructions
            Add => 40,
            Mul => 41,
            Invert => 42,
            Split => 43,
            Eq => 44,
            Lt => 45,
            And => 46,
            Xor => 47,
            Reverse => 48,
            Div => 49,

            XxAdd => 50,
            XxMul => 51,
            XInvert => 52,
            XbMul => 53,

            // Read/write
            ReadIo => 60,
            WriteIo => 61,
        }
    }

    /// Returns whether a given instruction modifies the op-stack.
    ///
    /// A modification involves any amount of pushing and/or popping.
    pub fn is_op_stack_instruction(&self) -> bool {
        match self {
            Call(_) => false,
            Return => false,
            Recurse => false,
            Halt => false,
            Hash => false,
            AssertVector => false,

            Divine => true,
            Pop => true,
            Push(_) => true,
            Dup(_) => true,
            Swap(_) => true,
            Skiz => true,
            Assert => true,
            ReadMem => true,
            WriteMem => true,
            DivineSibling => true,
            Add => true,
            Mul => true,
            Invert => true,
            Split => true,
            Eq => true,
            Lt => true,
            And => true,
            Xor => true,
            Reverse => true,
            Div => true,
            XxAdd => true,
            XxMul => true,
            XInvert => true,
            XbMul => true,
            ReadIo => true,
            WriteIo => true,
        }
    }

    pub fn is_u32_op(&self) -> bool {
        match self {
            Lt => true,
            And => true,
            Xor => true,
            Reverse => true,
            Div => true,

            Divine => false,
            Split => false,
            Call(_) => false,
            Return => false,
            Recurse => false,
            Halt => false,
            Hash => false,
            AssertVector => false,
            Pop => false,
            Push(_) => false,
            Dup(_) => false,
            Swap(_) => false,
            Skiz => false,
            Assert => false,
            ReadMem => false,
            WriteMem => false,
            DivineSibling => false,
            Add => false,
            Mul => false,
            Invert => false,
            Eq => false,
            XxAdd => false,
            XxMul => false,
            XInvert => false,
            XbMul => false,
            ReadIo => false,
            WriteIo => false,
        }
    }

    pub fn opcode_b(&self) -> BFieldElement {
        self.opcode().into()
    }

    pub fn size(&self) -> usize {
        match self {
            // Double-word instructions (instructions that take arguments)
            Push(_) => 2,
            Dup(_) => 2,
            Swap(_) => 2,
            Call(_) => 2,

            // Single-word instructions
            Pop => 1,
            Divine => 1,
            Skiz => 1,
            Return => 1,
            Recurse => 1,
            Assert => 1,
            Halt => 1,
            ReadMem => 1,
            WriteMem => 1,
            Hash => 1,
            DivineSibling => 1,
            AssertVector => 1,
            Add => 1,
            Mul => 1,
            Invert => 1,
            Split => 1,
            Eq => 1,
            Lt => 1,
            And => 1,
            Xor => 1,
            Reverse => 1,
            Div => 1,
            XxAdd => 1,
            XxMul => 1,
            XInvert => 1,
            XbMul => 1,
            WriteIo => 1,
            ReadIo => 1,
        }
    }

    /// Get the i'th instruction bit
    pub fn ib(&self, arg: Ord6) -> BFieldElement {
        let opcode = self.opcode();
        let bit_number: usize = arg.into();
        let bit_mask: u32 = 1 << bit_number;

        (opcode & bit_mask).into()
    }

    fn map_call_address<F, NewDest>(&self, f: F) -> AnInstruction<NewDest>
    where
        F: Fn(&Dest) -> NewDest,
    {
        match self {
            Pop => Pop,
            Push(x) => Push(*x),
            Divine => Divine,
            Dup(x) => Dup(*x),
            Swap(x) => Swap(*x),
            Skiz => Skiz,
            Call(lala) => Call(f(lala)),
            Return => Return,
            Recurse => Recurse,
            Assert => Assert,
            Halt => Halt,
            ReadMem => ReadMem,
            WriteMem => WriteMem,
            Hash => Hash,
            DivineSibling => DivineSibling,
            AssertVector => AssertVector,
            Add => Add,
            Mul => Mul,
            Inv => Inv,
            Split => Split,
            Eq => Eq,
            Lt => Lt,
            And => And,
            Xor => Xor,
            Reverse => Reverse,
            Div => Div,
            XxAdd => XxAdd,
            XxMul => XxMul,
            XInv => XInv,
            XbMul => XbMul,
            ReadIo => ReadIo,
            WriteIo => WriteIo,
        }
    }
}

impl Instruction {
    pub fn arg(&self) -> Option<BFieldElement> {
        match self {
            // Double-word instructions (instructions that take arguments)
            Push(arg) => Some(*arg),
            Dup(arg) => Some(ord16_to_bfe(arg)),
            Swap(arg) => Some(ord16_to_bfe(arg)),
            Call(arg) => Some(*arg),
            _ => None,
        }
    }
}

fn ord8_to_bfe(n: &Ord8) -> BFieldElement {
    let n: u32 = n.into();
    n.into()
}

fn ord16_to_bfe(n: &Ord16) -> BFieldElement {
    let n: u32 = n.into();
    n.into()
}

#[derive(Debug)]
pub enum TokenError {
    UnexpectedEndOfStream,
    UnknownInstruction(String),
}

impl Display for TokenError {
    fn fmt(&self, f: &mut std::fmt::Formatter<'_>) -> std::fmt::Result {
        match self {
            UnknownInstruction(s) => write!(f, "UnknownInstruction({})", s),
            UnexpectedEndOfStream => write!(f, "UnexpectedEndOfStream"),
        }
    }
}

impl Error for TokenError {}

/// Convert a program with labels to a program with absolute positions
pub fn convert_labels(program: &[LabelledInstruction]) -> Vec<Instruction> {
    let mut label_map = HashMap::<String, usize>::new();
    let mut instruction_pointer: usize = 0;

    // 1. Add all labels to a map
    for labelled_instruction in program.iter() {
        match labelled_instruction {
            LabelledInstruction::Label(label_name) => {
                label_map.insert(label_name.clone(), instruction_pointer);
            }

            LabelledInstruction::Instruction(instr) => {
                instruction_pointer += instr.size();
            }
        }
    }

    // 2. Convert every label to the lookup value of that map
    program
        .iter()
        .flat_map(|labelled_instruction| convert_labels_helper(labelled_instruction, &label_map))
        .collect()
}

fn convert_labels_helper(
    instruction: &LabelledInstruction,
    label_map: &HashMap<String, usize>,
) -> Vec<Instruction> {
    match instruction {
        LabelledInstruction::Label(_) => vec![],

        LabelledInstruction::Instruction(instr) => {
            let unlabelled_instruction: Instruction = instr.map_call_address(|label_name| {
                // FIXME: Consider failing graciously on missing labels.
                let label_not_found = format!("Label not found: {}", label_name);
                let absolute_address = label_map.get(label_name).expect(&label_not_found);
                BWord::new(*absolute_address as u64)
            });

            vec![unlabelled_instruction]
        }
    }
}

pub fn parse(code: &str) -> Result<Vec<LabelledInstruction>, Box<dyn Error>> {
    let mut tokens = code.split_whitespace();
    let mut instructions = vec![];

    while let Some(token) = tokens.next() {
        let mut instruction = parse_token(token, &mut tokens)?;
        instructions.append(&mut instruction);
    }

    Ok(instructions)
}

fn parse_token(
    token: &str,
    tokens: &mut SplitWhitespace,
) -> Result<Vec<LabelledInstruction>, Box<dyn Error>> {
    if let Some(label) = token.strip_suffix(':') {
        let label_name = label.to_string();
        return Ok(vec![LabelledInstruction::Label(label_name)]);
    }

    let instruction: Vec<AnInstruction<String>> = match token {
        // OpStack manipulation
        "pop" => vec![Pop],
        "push" => vec![Push(parse_elem(tokens)?)],
        "divine" => vec![Divine],
        "dup0" => vec![Dup(A0)],
        "dup1" => vec![Dup(A1)],
        "dup2" => vec![Dup(A2)],
        "dup3" => vec![Dup(A3)],
        "dup4" => vec![Dup(A4)],
        "dup5" => vec![Dup(A5)],
        "dup6" => vec![Dup(A6)],
        "dup7" => vec![Dup(A7)],
        "dup8" => vec![Dup(A8)],
        "dup9" => vec![Dup(A9)],
        "dup10" => vec![Dup(A10)],
        "dup11" => vec![Dup(A11)],
        "dup12" => vec![Dup(A12)],
        "dup13" => vec![Dup(A13)],
        "dup14" => vec![Dup(A14)],
        "dup15" => vec![Dup(A15)],
        "swap1" => vec![Swap(A1)],
        "swap2" => vec![Swap(A2)],
        "swap3" => vec![Swap(A3)],
        "swap4" => vec![Swap(A4)],
        "swap5" => vec![Swap(A5)],
        "swap6" => vec![Swap(A6)],
        "swap7" => vec![Swap(A7)],
        "swap8" => vec![Swap(A8)],
        "swap9" => vec![Swap(A9)],
        "swap10" => vec![Swap(A10)],
        "swap11" => vec![Swap(A11)],
        "swap12" => vec![Swap(A12)],
        "swap13" => vec![Swap(A13)],
        "swap14" => vec![Swap(A14)],
        "swap15" => vec![Swap(A15)],

        // Control flow
        "skiz" => vec![Skiz],
        "call" => vec![Call(parse_label(tokens)?)],
        "return" => vec![Return],
        "recurse" => vec![Recurse],
        "assert" => vec![Assert],
        "halt" => vec![Halt],

        // Memory access
        "read_mem" => vec![ReadMem],
        "write_mem" => vec![WriteMem],

        // Auxiliary register instructions
        "hash" => vec![Hash],
        "divine_sibling" => vec![DivineSibling],
        "assert_vector" => vec![AssertVector],

        // Arithmetic on stack instructions
        "add" => vec![Add],
        "mul" => vec![Mul],
        "invert" => vec![Invert],
        "split" => vec![Split],
        "eq" => vec![Eq],
        "lt" => vec![Lt],
        "and" => vec![And],
        "xor" => vec![Xor],
        "reverse" => vec![Reverse],
        "div" => vec![Div],
        "xxadd" => vec![XxAdd],
        "xxmul" => vec![XxMul],
        "xinvert" => vec![XInvert],
        "xbmul" => vec![XbMul],

        // Read/write
        "read_io" => vec![ReadIo],
        "write_io" => vec![WriteIo],

        _ => return Err(Box::new(UnknownInstruction(token.to_string()))),
    };

    let labelled_instruction = instruction
        .into_iter()
        .map(LabelledInstruction::Instruction)
        .collect();

    Ok(labelled_instruction)
}

fn parse_elem(tokens: &mut SplitWhitespace) -> Result<BFieldElement, Box<dyn Error>> {
    let constant_s = tokens.next().ok_or(UnexpectedEndOfStream)?;

    let mut constant_n128: i128 = constant_s.parse::<i128>()?;
    if constant_n128 < 0 {
        constant_n128 += BFieldElement::QUOTIENT as i128;
    }
    let constant_n64: u64 = constant_n128.try_into()?;
    let constant_elem = BFieldElement::new(constant_n64);

    Ok(constant_elem)
}

fn parse_label(tokens: &mut SplitWhitespace) -> Result<String, Box<dyn Error>> {
    let label = tokens
        .next()
        .map(|s| s.to_string())
        .ok_or(UnexpectedEndOfStream)?;

    Ok(label)
}

pub mod sample_programs {
    use super::super::vm::Program;
    use super::{AnInstruction::*, LabelledInstruction};
    use super::{Ord16::*, Ord8::*};

    pub const PUSH_PUSH_ADD_POP_S: &str = "
        push 1
        push 2
        add
        pop
    ";

    pub fn push_push_add_pop_p() -> Program {
        let instructions: Vec<LabelledInstruction> = vec![Push(1.into()), Push(2.into()), Add, Pop]
            .into_iter()
            .map(LabelledInstruction::Instruction)
            .collect();

        Program::new(&instructions)
    }

    pub const MT_AP_VERIFY: &str = concat!(
        "read_io read_io read_io read_io read_io read_io ", // Merkle root
        "read_io ",                                         // index
        "read_io read_io read_io ",                         // leaf's value (XField Element)
        "absorb0 absorb1 absorb2 ",                         // absorb leaf's value into aux
        "xlix ",                                            // compute leaf's digest
        "call 19 ",                                         // start Merkle tree traversal
        "dup0 push 1 eq skiz call 30 ",                     // break loop if index is 1
        "divine_sibling xlix recurse ",                     // move up one level in the Merkle tree
        "assert ",                                          // remove remnant of index
        "assert_digest ",
        "halt",
    );

    // pub fn get_colinear_y(p0: (PFElem, PFElem), p1: (PFElem, PFElem), p2_x: PFElem) -> PFElem {
    //     debug_assert_ne!(p0.x, p1.x, "Line must not be parallel to y-axis");
    //     let dy = p0.y - p1.y;
    //     let p2_y_times_dx = dy * (p2_x - p0.x);
    //     let dx = p0.x - p1.x;
    //     (p2_y_times_dx / dx) + p0.y
    // }
    pub const GET_COLINEAR_Y: &str = concat!(
        "read_io ",                       // p2_x
        "read_io read_io ",               // p1_y p1_x
        "read_io read_io ",               // p0_y p0_x
        "swap3 push -1 mul dup1 add ",    // dy = p0_y - p1_y
        "dup3 push -1 mul dup5 add mul ", // dy·(p2_x - p0_x)
        "dup3 dup3 push -1 mul add ",     // dx = p0_x - p1_x
        "invert mul add ",                // compute result
        "swap3 pop pop pop ",             // leave a clean stack
        "write_io halt ",
    );

    pub const HELLO_WORLD_1: &str = "
        push 10
        push 33
        push 100
        push 108
        push 114
        push 111
        push 87
        push 32
        push 44
        push 111
        push 108
        push 108
        push 101
        push 72

        write_io write_io write_io write_io write_io write_io write_io
        write_io write_io write_io write_io write_io write_io write_io
        ";

    pub const HALT_THEN_DO_STUFF: &str = "halt push 1 push 2 add invert write_io";

    pub const WRITE_42: &str = "
        push 42
        write_io
    ";

    pub const READ_WRITE_X3: &str = "
        read_io
        read_io
        read_io
        write_io
        write_io
        write_io
    ";

    pub const SUBTRACT: &str = "
        push 5
        push 18446744069414584320
        add
        halt
    ";

    pub const COUNTDOWN_FROM_10: &str = "
        push 10
        call foo
   foo: push 18446744069414584320
        add
        dup0
        skiz
        recurse
        halt
    ";

    // leave the stack with the n first fibonacci numbers.  f_0 = 0; f_1 = 1
    // buttom-up approach
    pub const FIBONACCI_SOURCE: &str = "
    push 0
    push 1
    push n=6
    -- case: n==0 || n== 1
    dup0
    dup0
    dup0
    mul
    eq
    skiz
    call $basecase
    -- case: n>1
    call $nextline
    call $fib
    swap1 - n on top
    push 18446744069414584320
    add
    skiz
    recurse
    call $basecase
    dup0     :basecase
    push 0
    eq
    skiz
    pop
    pop - remove 1      :endone
    halt
";

    pub const FIBONACCI_VIT: &str = "
        push 0
        push 1
        push 7
        dup0
        dup0
        dup0
        mul
        eq
        skiz
        call bar
        call foo
   foo: call bob
        swap1
        push 18446744069414584320
        add
        dup0
        skiz
        recurse
        call baz
   bar: dup0
        push 0
        eq
        skiz
        pop
   baz: pop
        halt
   bob: dup2
        dup2
        add
        return
    ";

    pub const FIBONACCI_LT: &str = "
        push 0
        push 1
        push 7
        dup0
        push 2
        lt
        skiz
        call 29
        call 16
    16: call 38
        swap1
        push 18446744069414584320
        add
        dup0
        skiz
        recurse
        call 36
    29: dup0
        push 0
        eq
        skiz
        pop
    36: pop
        halt
    38: dup2
        dup2
        add
        return
    ";

    pub const GCD_X_Y: &str = "
           read_io
           read_io
           dup1
           dup1
           lt
           skiz
           swap1
loop_cond: dup0
           push 0
           eq
           skiz
           call terminate
           dup1
           dup1
           div
           swap2
           swap3
           pop
           pop
           call loop_cond
terminate: pop
           write_io
           halt
    ";

    // This cannot not print because we need to itoa() before write_io.
    // TODO: Swap0-7 are now available and we can continue this implementation.
    pub const XGCD: &str = "
        push 1
        push 0
        push 0
        push 1
        push 240
        push 46
    12: dup1
        dup1
        lt
        skiz
        swap1
        dup0
        push 0
        eq
        skiz
        call 33
        dup1
        dup1
        div
    33: swap2
        swap3
        pop
        pop
        call 12
        pop
        halt
    ";

    pub const HASH_HASH_HASH_HALT: &str = "
        xlix
        xlix
        xlix
        halt
    ";

    pub const ALL_INSTRUCTIONS: &str = "
<<<<<<< HEAD
        pop push 42 divine dup0 dup1 dup2 dup3 dup4 dup5 dup6 dup7 dup8 dup9 dup10 dup11 dup12
        dup13 dup14 dup15 swap1 swap2 swap3 swap4 swap5 swap6 swap7 swap8 swap9 swap10 swap11
        swap12 swap13 swap14 swap15
        skiz call foo return recurse assert halt read_mem write_mem hash
        divine_sibling assert_vector add mul inv split eq lt and xor reverse
        div xxadd xxmul xinv xbmul read_io write_io
=======
        pop push 42 divine dup0 dup1 dup2 dup3 dup4 dup5 dup6 dup7 swap1 swap2 swap3 swap4 swap5
        swap6 swap7 skiz call 0 return recurse assert halt read_mem write_mem xlix clearall
        squeeze0 squeeze1 squeeze2 squeeze3 squeeze4 squeeze5 squeeze6
        squeeze7 squeeze8 squeeze9 squeeze10 squeeze11 squeeze12 squeeze13
        squeeze14 squeeze15 absorb0 absorb1 absorb2 absorb3 absorb4 absorb5
        absorb6 absorb7 absorb8 absorb9 absorb10 absorb11 absorb12 absorb13
        absorb14 absorb15 divine_sibling assert_digest add mul invert split eq lt and xor reverse
        div xxadd xxmul xinvert xbmul read_io write_io
>>>>>>> 60e7ad2d
    ";

    pub fn all_instructions() -> Vec<LabelledInstruction> {
        vec![
            Pop,
            Push(42.into()),
            Divine,
            Dup(A0),
            Dup(A1),
            Dup(A2),
            Dup(A3),
            Dup(A4),
            Dup(A5),
            Dup(A6),
            Dup(A7),
            Dup(A8),
            Dup(A9),
            Dup(A10),
            Dup(A11),
            Dup(A12),
            Dup(A13),
            Dup(A14),
            Dup(A15),
            Swap(A1),
            Swap(A2),
            Swap(A3),
            Swap(A4),
            Swap(A5),
            Swap(A6),
            Swap(A7),
            Swap(A8),
            Swap(A9),
            Swap(A10),
            Swap(A11),
            Swap(A12),
            Swap(A13),
            Swap(A14),
            Swap(A15),
            Skiz,
            Call("foo".to_string()),
            Return,
            Recurse,
            Assert,
            Halt,
            ReadMem,
            WriteMem,
            Hash,
            DivineSibling,
            AssertVector,
            Add,
            Mul,
            Invert,
            Split,
            Eq,
            Lt,
            And,
            Xor,
            Reverse,
            Div,
            XxAdd,
            XxMul,
            XInvert,
            XbMul,
            ReadIo,
            WriteIo,
        ]
        .into_iter()
        .map(LabelledInstruction::Instruction)
        .collect()
    }

    pub fn all_instructions_displayed() -> Vec<String> {
        vec![
            "pop",
            "push 42",
            "divine",
            "dup0",
            "dup1",
            "dup2",
            "dup3",
            "dup4",
            "dup5",
            "dup6",
            "dup7",
            "swap1",
            "swap2",
            "swap3",
            "swap4",
            "swap5",
            "swap6",
            "swap7",
            "skiz",
            "call foo",
            "return",
            "recurse",
            "assert",
            "halt",
            "read_mem",
            "write_mem",
            "hash",
            "clearall",
            "squeeze0",
            "squeeze1",
            "squeeze2",
            "squeeze3",
            "squeeze4",
            "squeeze5",
            "squeeze6",
            "squeeze7",
            "squeeze8",
            "squeeze9",
            "squeeze10",
            "squeeze11",
            "squeeze12",
            "squeeze13",
            "squeeze14",
            "squeeze15",
            "absorb0",
            "absorb1",
            "absorb2",
            "absorb3",
            "absorb4",
            "absorb5",
            "absorb6",
            "absorb7",
            "absorb8",
            "absorb9",
            "absorb10",
            "absorb11",
            "absorb12",
            "absorb13",
            "absorb14",
            "absorb15",
            "divine_sibling",
            "assert_digest",
            "add",
            "mul",
            "invert",
            "split",
            "eq",
            "lt",
            "and",
            "xor",
            "reverse",
            "div",
            "xxadd",
            "xxmul",
            "xinvert",
            "xbmul",
            "read_io",
            "write_io",
        ]
        .iter()
        .map(|s| s.to_string())
        .collect()
    }
}

#[cfg(test)]
mod instruction_tests {
    use super::super::vm::Program;
    use super::parse;
    use super::sample_programs;

    #[test]
    fn parse_display_push_pop_test() {
        let pgm_expected = sample_programs::push_push_add_pop_p();
        let pgm_pretty = format!("{}", pgm_expected);
        let instructions = parse(&pgm_pretty).unwrap();
        let pgm_actual = Program::new(&instructions);

        println!("Expected:\n{}", pgm_expected);
        println!("Actual:\n{}", pgm_actual);

        assert_eq!(pgm_expected, pgm_actual);

        let pgm_text = sample_programs::PUSH_PUSH_ADD_POP_S;
        let instructions_2 = parse(&pgm_text).unwrap();
        let pgm_actual_2 = Program::new(&instructions_2);

        assert_eq!(pgm_expected, pgm_actual_2);
    }

    #[test]
    fn parse_and_display_each_instruction_test() {
        println!("Parsing all instructions…");
        let all_instructions = parse(sample_programs::ALL_INSTRUCTIONS);
        assert!(all_instructions.is_ok());
        println!("Parsed all instructions.");

        let actual = all_instructions.unwrap();
        let expected = sample_programs::all_instructions();

        assert_eq!(expected, actual);

        for (actual, expected) in actual
            .iter()
            .map(|instr| format!("{}", instr))
            .zip(sample_programs::all_instructions_displayed())
        {
            assert_eq!(expected, actual);
        }
    }
}<|MERGE_RESOLUTION|>--- conflicted
+++ resolved
@@ -1,4 +1,4 @@
-use super::ord_n::{Ord16, Ord16::*, Ord6, Ord8, Ord8::*};
+use super::ord_n::{Ord16, Ord16::*, Ord6, Ord8};
 use crate::shared_math::b_field_element::BFieldElement;
 use std::collections::HashMap;
 use std::error::Error;
@@ -89,23 +89,10 @@
         match self {
             // OpStack manipulation
             Pop => write!(f, "pop"),
-            Push(arg) => write!(f, "push {}", {
-                let n: u64 = arg.into();
-                n
-            }),
+            Push(arg) => write!(f, "push {}", arg),
             Divine => write!(f, "divine"),
-            Dup(arg) => write!(f, "dup{}", {
-                let n: usize = arg.into();
-                n
-            }),
-<<<<<<< HEAD
-            Swap(arg) => write!(f, "swap{}", {
-                let n: usize = arg.into();
-                n
-            }),
-=======
-            Swap(arg) => write!(f, "swap{}", { arg }),
->>>>>>> 60e7ad2d
+            Dup(arg) => write!(f, "dup{}", arg),
+            Swap(arg) => write!(f, "swap{}", arg),
             // Control flow
             Skiz => write!(f, "skiz"),
             Call(arg) => write!(f, "call {}", arg),
@@ -118,10 +105,10 @@
             ReadMem => write!(f, "read_mem"),
             WriteMem => write!(f, "write_mem"),
 
-            // Auxiliary register instructions
+            // Hash instructions
             Hash => write!(f, "hash"),
             DivineSibling => write!(f, "divine_sibling"),
-            AssertVector => write!(f, "assert_digest"),
+            AssertVector => write!(f, "assert_vector"),
 
             // Arithmetic on stack instructions
             Add => write!(f, "add"),
@@ -352,7 +339,7 @@
             AssertVector => AssertVector,
             Add => Add,
             Mul => Mul,
-            Inv => Inv,
+            Invert => Invert,
             Split => Split,
             Eq => Eq,
             Lt => Lt,
@@ -362,7 +349,7 @@
             Div => Div,
             XxAdd => XxAdd,
             XxMul => XxMul,
-            XInv => XInv,
+            XInvert => XInvert,
             XbMul => XbMul,
             ReadIo => ReadIo,
             WriteIo => WriteIo,
@@ -383,7 +370,7 @@
     }
 }
 
-fn ord8_to_bfe(n: &Ord8) -> BFieldElement {
+fn _ord8_to_bfe(n: &Ord8) -> BFieldElement {
     let n: u32 = n.into();
     n.into()
 }
@@ -585,8 +572,8 @@
 
 pub mod sample_programs {
     use super::super::vm::Program;
+    use super::Ord16::*;
     use super::{AnInstruction::*, LabelledInstruction};
-    use super::{Ord16::*, Ord8::*};
 
     pub const PUSH_PUSH_ADD_POP_S: &str = "
         push 1
@@ -852,23 +839,12 @@
     ";
 
     pub const ALL_INSTRUCTIONS: &str = "
-<<<<<<< HEAD
         pop push 42 divine dup0 dup1 dup2 dup3 dup4 dup5 dup6 dup7 dup8 dup9 dup10 dup11 dup12
         dup13 dup14 dup15 swap1 swap2 swap3 swap4 swap5 swap6 swap7 swap8 swap9 swap10 swap11
         swap12 swap13 swap14 swap15
         skiz call foo return recurse assert halt read_mem write_mem hash
         divine_sibling assert_vector add mul inv split eq lt and xor reverse
         div xxadd xxmul xinv xbmul read_io write_io
-=======
-        pop push 42 divine dup0 dup1 dup2 dup3 dup4 dup5 dup6 dup7 swap1 swap2 swap3 swap4 swap5
-        swap6 swap7 skiz call 0 return recurse assert halt read_mem write_mem xlix clearall
-        squeeze0 squeeze1 squeeze2 squeeze3 squeeze4 squeeze5 squeeze6
-        squeeze7 squeeze8 squeeze9 squeeze10 squeeze11 squeeze12 squeeze13
-        squeeze14 squeeze15 absorb0 absorb1 absorb2 absorb3 absorb4 absorb5
-        absorb6 absorb7 absorb8 absorb9 absorb10 absorb11 absorb12 absorb13
-        absorb14 absorb15 divine_sibling assert_digest add mul invert split eq lt and xor reverse
-        div xxadd xxmul xinvert xbmul read_io write_io
->>>>>>> 60e7ad2d
     ";
 
     pub fn all_instructions() -> Vec<LabelledInstruction> {
