use super::{
    aux_table, instruction_table, io_table, jump_stack_table, op_stack_table, processor_table,
    program_table, ram_table, u32_op_table,
};
use crate::shared_math::b_field_element::BFieldElement;
use crate::shared_math::stark::triton::instruction::Instruction;
use crate::shared_math::stark::triton::state::{VMOutput, VMState};
use crate::shared_math::stark::triton::table::base_matrix::ProcessorTableColumn::*;
use crate::shared_math::stark::triton::vm::Program;
use std::fmt::Display;

type BWord = BFieldElement;

#[derive(Debug, Clone, Default)]
pub struct BaseMatrices {
    pub program_matrix: Vec<[BFieldElement; program_table::BASE_WIDTH]>,
    pub processor_matrix: Vec<[BFieldElement; processor_table::BASE_WIDTH]>,
    pub instruction_matrix: Vec<[BFieldElement; instruction_table::BASE_WIDTH]>,
    pub input_matrix: Vec<[BFieldElement; io_table::BASE_WIDTH]>,
    pub output_matrix: Vec<[BFieldElement; io_table::BASE_WIDTH]>,
    pub op_stack_matrix: Vec<[BFieldElement; op_stack_table::BASE_WIDTH]>,
    pub ram_matrix: Vec<[BFieldElement; ram_table::BASE_WIDTH]>,
    pub jump_stack_matrix: Vec<[BFieldElement; jump_stack_table::BASE_WIDTH]>,
    pub aux_matrix: Vec<[BFieldElement; aux_table::BASE_WIDTH]>,
    pub u32_op_matrix: Vec<[BFieldElement; u32_op_table::BASE_WIDTH]>,
}

impl BaseMatrices {
    /// Initialize `program_matrix` and `instruction_matrix` so that both
    /// contain one row per word in the program. Instructions that take two
    /// words (e.g. `push N`) add two rows.
    pub fn initialize(&mut self, program: &Program) {
        let mut words = program.to_bwords().into_iter().enumerate();
        let (i, mut current_word) = words.next().unwrap();

        let index: BWord = (i as u32).into();
        self.program_matrix.push([index, current_word]);

        for (i, next_word) in words {
            let index: BWord = (i as u32).into();
            self.program_matrix.push([index, current_word]);
            self.instruction_matrix
                .push([index, current_word, next_word]);
            current_word = next_word;
        }
    }

    // FIXME: We have to name the row's fields here.
    //
    // row[0] corresponds to clk
    pub fn sort_instruction_matrix(&mut self) {
        self.instruction_matrix.sort_by_key(|row| row[0].value());
    }

    // FIXME: We have to name the row's fields here.
    //
    // row[1] corresponds to jsp
    // row[0] corresponds to clk
    pub fn sort_jump_stack_matrix(&mut self) {
        self.jump_stack_matrix
            .sort_by_key(|row| (row[1].value(), row[0].value()))
    }

    pub fn append(
        &mut self,
        state: &VMState,
        vm_output: Option<VMOutput>,
        current_instruction: Instruction,
    ) {
        self.processor_matrix
            .push(state.to_processor_row(current_instruction));

        self.instruction_matrix
            .push(state.to_instruction_row(current_instruction));

        self.op_stack_matrix
            .push(state.to_op_stack_row(current_instruction));

        self.ram_matrix.push(state.to_ram_row());

        self.jump_stack_matrix.push(state.to_jump_stack_row());

        if let Ok(Some(word)) = state.read_word() {
            self.input_matrix.push([word])
        }

        match vm_output {
            Some(VMOutput::WriteIoTrace(written_word)) => self.output_matrix.push([written_word]),
            Some(VMOutput::XlixTrace(mut aux_trace)) => self.aux_matrix.append(&mut aux_trace),
            Some(VMOutput::U32OpTrace(mut trace)) => self.u32_op_matrix.append(&mut trace),
            None => (),
        }
    }
}

pub struct ProcessorMatrix {
    pub row: [BFieldElement; processor_table::BASE_WIDTH],
}

pub enum ProcessorTableColumn {
    CLK,
    IP,
    CI,
    NIA,
    IB0,
    IB1,
    IB2,
    IB3,
    IB4,
    IB5,
    JSP,
    JSO,
    JSD,
    ST0,
    ST1,
    ST2,
    ST3,
    ST4,
    ST5,
    ST6,
    ST7,
    INV,
    OSP,
    OSV,
    HV0,
    HV1,
    HV2,
    HV3,
    HV4,
    RAMP,
    RAMV,
    AUX0,
    AUX1,
    AUX2,
    AUX3,
    AUX4,
    AUX5,
    AUX6,
    AUX7,
    AUX8,
    AUX9,
    AUX10,
    AUX11,
    AUX12,
    AUX13,
    AUX14,
    AUX15,
}

impl From<ProcessorTableColumn> for usize {
    fn from(c: ProcessorTableColumn) -> Self {
        match c {
            ProcessorTableColumn::CLK => 0,
            ProcessorTableColumn::IP => 1,
            ProcessorTableColumn::CI => 2,
            ProcessorTableColumn::NIA => 3,
            ProcessorTableColumn::IB0 => 4,
            ProcessorTableColumn::IB1 => 5,
            ProcessorTableColumn::IB2 => 6,
            ProcessorTableColumn::IB3 => 7,
            ProcessorTableColumn::IB4 => 8,
            ProcessorTableColumn::IB5 => 9,
            ProcessorTableColumn::JSP => 10,
            ProcessorTableColumn::JSO => 11,
            ProcessorTableColumn::JSD => 12,
            ProcessorTableColumn::ST0 => 13,
            ProcessorTableColumn::ST1 => 14,
            ProcessorTableColumn::ST2 => 15,
            ProcessorTableColumn::ST3 => 16,
            ProcessorTableColumn::ST4 => 17,
            ProcessorTableColumn::ST5 => 18,
            ProcessorTableColumn::ST6 => 19,
            ProcessorTableColumn::ST7 => 20,
            ProcessorTableColumn::INV => 21,
            ProcessorTableColumn::OSP => 22,
            ProcessorTableColumn::OSV => 23,
            ProcessorTableColumn::HV0 => 24,
            ProcessorTableColumn::HV1 => 25,
            ProcessorTableColumn::HV2 => 26,
            ProcessorTableColumn::HV3 => 27,
            ProcessorTableColumn::HV4 => 28,
            ProcessorTableColumn::RAMP => 29,
            ProcessorTableColumn::RAMV => 30,
            ProcessorTableColumn::AUX0 => 31,
            ProcessorTableColumn::AUX1 => 32,
            ProcessorTableColumn::AUX2 => 33,
            ProcessorTableColumn::AUX3 => 34,
            ProcessorTableColumn::AUX4 => 35,
            ProcessorTableColumn::AUX5 => 36,
            ProcessorTableColumn::AUX6 => 37,
            ProcessorTableColumn::AUX7 => 38,
            ProcessorTableColumn::AUX8 => 39,
            ProcessorTableColumn::AUX9 => 40,
            ProcessorTableColumn::AUX10 => 41,
            ProcessorTableColumn::AUX11 => 42,
            ProcessorTableColumn::AUX12 => 43,
            ProcessorTableColumn::AUX13 => 44,
            ProcessorTableColumn::AUX14 => 45,
            ProcessorTableColumn::AUX15 => 46,
        }
    }
}

pub struct ProcessorMatrixRow {
    pub row: [BFieldElement; processor_table::BASE_WIDTH],
}

impl Display for ProcessorMatrixRow {
    fn fmt(&self, f: &mut std::fmt::Formatter<'_>) -> std::fmt::Result {
        fn row(f: &mut std::fmt::Formatter<'_>, s: String) -> std::fmt::Result {
            writeln!(f, "│ {: <103} │", s)
        }
<<<<<<< HEAD

        fn row_blank(f: &mut std::fmt::Formatter<'_>) -> std::fmt::Result {
            writeln!(f, "│ {: <103} │", "")
        }

        fn row_box_end(f: &mut std::fmt::Formatter<'_>, s: String) -> std::fmt::Result {
            writeln!(f, "│ {: <103}┤", s)
        }

        fn horizontal_bar_bot(f: &mut std::fmt::Formatter<'_>) -> std::fmt::Result {
            writeln!(
                f,
                "╰─────────────────────────────────────────────────────\
                ────────────────────────────────────────────────────╯"
            )
        }
=======
>>>>>>> 60e7ad2d

        writeln!(
            f,
            "╭┴────────────────┴───────────────────────────────────────────────\
            ────────────────────┬───────────────────╮"
        )?;

        let width = 20;
        row(
            f,
            format!(
                "ip:   {:>width$} ╷ ci:   {:>width$} ╷ nia: {:>width$} │ {:>17}",
                self.row[IP as usize].value(),
                self.row[CI as usize].value(),
                self.row[NIA as usize].value(),
                self.row[CLK as usize].value(),
            ),
        )?;

        writeln!(
            f,
            "│ jsp:  {:>width$} │ jso:  {:>width$} │ jsd: {:>width$} ╰───────────────────┤",
            self.row[JSP as usize].value(),
            self.row[JSO as usize].value(),
            self.row[JSD as usize].value(),
        )?;
        row(
            f,
            format!(
                "ramp: {:>width$} │ ramv: {:>width$} │",
                self.row[RAMP as usize].value(),
                self.row[RAMV as usize].value(),
            ),
        )?;
        writeln!(
            f,
            "│ osp:  {:>width$} ╵ osv:  {:>width$} ╵                 \
            ╭─────────────────────────────┤",
            self.row[OSP as usize].value(),
            self.row[OSV as usize].value(),
        )?;
        writeln!(
            f,
            "│ {:>72} ╶╯ inv: {:>width$}   │",
            " ",
            self.row[INV as usize].value()
        )?;
        row(
            f,
            format!(
                "st3-0:    [ {:>width$} | {:>width$} | {:>width$} | {:>width$} ]",
                self.row[ST3 as usize].value(),
                self.row[ST2 as usize].value(),
                self.row[ST1 as usize].value(),
                self.row[ST0 as usize].value(),
            ),
        )?;
        row(
            f,
            format!(
                "st7-4:    [ {:>width$} | {:>width$} | {:>width$} | {:>width$} ]",
                self.row[ST7 as usize].value(),
                self.row[ST6 as usize].value(),
                self.row[ST5 as usize].value(),
                self.row[ST4 as usize].value(),
            ),
        )?;
<<<<<<< HEAD
        row_blank(f)?;
=======
        row(f, "".into())?;
>>>>>>> 60e7ad2d
        row(
            f,
            format!(
                "aux3-0:   [ {:>width$} | {:>width$} | {:>width$} | {:>width$} ]",
                self.row[AUX3 as usize].value(),
                self.row[AUX2 as usize].value(),
                self.row[AUX1 as usize].value(),
                self.row[AUX0 as usize].value(),
            ),
        )?;
        row(
            f,
            format!(
                "aux7-4:   [ {:>width$} | {:>width$} | {:>width$} | {:>width$} ]",
                self.row[AUX7 as usize].value(),
                self.row[AUX6 as usize].value(),
                self.row[AUX5 as usize].value(),
                self.row[AUX4 as usize].value(),
            ),
        )?;
        row(
            f,
            format!(
                "aux11-8:  [ {:>width$} | {:>width$} | {:>width$} | {:>width$} ]",
                self.row[AUX11 as usize].value(),
                self.row[AUX10 as usize].value(),
                self.row[AUX9 as usize].value(),
                self.row[AUX8 as usize].value(),
            ),
        )?;
        row(
            f,
            format!(
                "aux15-12: [ {:>width$} | {:>width$} | {:>width$} | {:>width$} ]",
                self.row[AUX15 as usize].value(),
                self.row[AUX14 as usize].value(),
                self.row[AUX13 as usize].value(),
                self.row[AUX12 as usize].value(),
            ),
        )?;
        row(f, "".into())?;
        row(
            f,
            format!(
                "hv4-0: [ {:>16} | {:>16} | {:>16} | {:>16} | {:>16} ]",
                self.row[HV4 as usize].value(),
                self.row[HV3 as usize].value(),
                self.row[HV2 as usize].value(),
                self.row[HV1 as usize].value(),
                self.row[HV0 as usize].value(),
            ),
        )?;
        row(
            f,
            format!(
                "ib5-0: [ {:>12} | {:>13} | {:>13} | {:>13} | {:>13} | {:>13} ]",
                self.row[IB5 as usize].value(),
                self.row[IB4 as usize].value(),
                self.row[IB3 as usize].value(),
                self.row[IB2 as usize].value(),
                self.row[IB1 as usize].value(),
                self.row[IB0 as usize].value(),
            ),
        )?;
        writeln!(
            f,
            "╰─────────────────────────────────────────────────────────────────\
            ────────────────────────────────────────╯"
        )?;
        Ok(())
    }
}<|MERGE_RESOLUTION|>--- conflicted
+++ resolved
@@ -1,3 +1,4 @@
+use super::super::ord_n::Ord16::*;
 use super::{
     aux_table, instruction_table, io_table, jump_stack_table, op_stack_table, processor_table,
     program_table, ram_table, u32_op_table,
@@ -31,10 +32,10 @@
     /// words (e.g. `push N`) add two rows.
     pub fn initialize(&mut self, program: &Program) {
         let mut words = program.to_bwords().into_iter().enumerate();
-        let (i, mut current_word) = words.next().unwrap();
-
-        let index: BWord = (i as u32).into();
-        self.program_matrix.push([index, current_word]);
+        let (first_i, mut current_word) = words.next().unwrap();
+
+        let first_index: BWord = (first_i as u32).into();
+        self.program_matrix.push([first_index, current_word]);
 
         for (i, next_word) in words {
             let index: BWord = (i as u32).into();
@@ -119,6 +120,14 @@
     ST5,
     ST6,
     ST7,
+    ST8,
+    ST9,
+    ST10,
+    ST11,
+    ST12,
+    ST13,
+    ST14,
+    ST15,
     INV,
     OSP,
     OSV,
@@ -129,22 +138,6 @@
     HV4,
     RAMP,
     RAMV,
-    AUX0,
-    AUX1,
-    AUX2,
-    AUX3,
-    AUX4,
-    AUX5,
-    AUX6,
-    AUX7,
-    AUX8,
-    AUX9,
-    AUX10,
-    AUX11,
-    AUX12,
-    AUX13,
-    AUX14,
-    AUX15,
 }
 
 impl From<ProcessorTableColumn> for usize {
@@ -171,32 +164,24 @@
             ProcessorTableColumn::ST5 => 18,
             ProcessorTableColumn::ST6 => 19,
             ProcessorTableColumn::ST7 => 20,
-            ProcessorTableColumn::INV => 21,
-            ProcessorTableColumn::OSP => 22,
-            ProcessorTableColumn::OSV => 23,
-            ProcessorTableColumn::HV0 => 24,
-            ProcessorTableColumn::HV1 => 25,
-            ProcessorTableColumn::HV2 => 26,
-            ProcessorTableColumn::HV3 => 27,
-            ProcessorTableColumn::HV4 => 28,
-            ProcessorTableColumn::RAMP => 29,
-            ProcessorTableColumn::RAMV => 30,
-            ProcessorTableColumn::AUX0 => 31,
-            ProcessorTableColumn::AUX1 => 32,
-            ProcessorTableColumn::AUX2 => 33,
-            ProcessorTableColumn::AUX3 => 34,
-            ProcessorTableColumn::AUX4 => 35,
-            ProcessorTableColumn::AUX5 => 36,
-            ProcessorTableColumn::AUX6 => 37,
-            ProcessorTableColumn::AUX7 => 38,
-            ProcessorTableColumn::AUX8 => 39,
-            ProcessorTableColumn::AUX9 => 40,
-            ProcessorTableColumn::AUX10 => 41,
-            ProcessorTableColumn::AUX11 => 42,
-            ProcessorTableColumn::AUX12 => 43,
-            ProcessorTableColumn::AUX13 => 44,
-            ProcessorTableColumn::AUX14 => 45,
-            ProcessorTableColumn::AUX15 => 46,
+            ProcessorTableColumn::ST8 => 21,
+            ProcessorTableColumn::ST9 => 22,
+            ProcessorTableColumn::ST10 => 23,
+            ProcessorTableColumn::ST11 => 24,
+            ProcessorTableColumn::ST12 => 25,
+            ProcessorTableColumn::ST13 => 26,
+            ProcessorTableColumn::ST14 => 27,
+            ProcessorTableColumn::ST15 => 28,
+            ProcessorTableColumn::INV => 29,
+            ProcessorTableColumn::OSP => 30,
+            ProcessorTableColumn::OSV => 31,
+            ProcessorTableColumn::HV0 => 32,
+            ProcessorTableColumn::HV1 => 33,
+            ProcessorTableColumn::HV2 => 34,
+            ProcessorTableColumn::HV3 => 35,
+            ProcessorTableColumn::HV4 => 36,
+            ProcessorTableColumn::RAMP => 37,
+            ProcessorTableColumn::RAMV => 38,
         }
     }
 }
@@ -210,25 +195,10 @@
         fn row(f: &mut std::fmt::Formatter<'_>, s: String) -> std::fmt::Result {
             writeln!(f, "│ {: <103} │", s)
         }
-<<<<<<< HEAD
 
         fn row_blank(f: &mut std::fmt::Formatter<'_>) -> std::fmt::Result {
-            writeln!(f, "│ {: <103} │", "")
-        }
-
-        fn row_box_end(f: &mut std::fmt::Formatter<'_>, s: String) -> std::fmt::Result {
-            writeln!(f, "│ {: <103}┤", s)
-        }
-
-        fn horizontal_bar_bot(f: &mut std::fmt::Formatter<'_>) -> std::fmt::Result {
-            writeln!(
-                f,
-                "╰─────────────────────────────────────────────────────\
-                ────────────────────────────────────────────────────╯"
-            )
-        }
-=======
->>>>>>> 60e7ad2d
+            row(f, "".into())
+        }
 
         writeln!(
             f,
@@ -280,68 +250,47 @@
             f,
             format!(
                 "st3-0:    [ {:>width$} | {:>width$} | {:>width$} | {:>width$} ]",
-                self.row[ST3 as usize].value(),
-                self.row[ST2 as usize].value(),
-                self.row[ST1 as usize].value(),
-                self.row[ST0 as usize].value(),
+                self.row[A3 as usize].value(),
+                self.row[A2 as usize].value(),
+                self.row[A1 as usize].value(),
+                self.row[A0 as usize].value(),
             ),
         )?;
         row(
             f,
             format!(
                 "st7-4:    [ {:>width$} | {:>width$} | {:>width$} | {:>width$} ]",
-                self.row[ST7 as usize].value(),
-                self.row[ST6 as usize].value(),
-                self.row[ST5 as usize].value(),
-                self.row[ST4 as usize].value(),
-            ),
-        )?;
-<<<<<<< HEAD
+                self.row[A7 as usize].value(),
+                self.row[A6 as usize].value(),
+                self.row[A5 as usize].value(),
+                self.row[A4 as usize].value(),
+            ),
+        )?;
+        row(
+            f,
+            format!(
+                "st11-8:   [ {:>width$} | {:>width$} | {:>width$} | {:>width$} ]",
+                self.row[A11 as usize].value(),
+                self.row[A10 as usize].value(),
+                self.row[A9 as usize].value(),
+                self.row[A8 as usize].value(),
+            ),
+        )?;
+        row(
+            f,
+            format!(
+                "st15-12:  [ {:>width$} | {:>width$} | {:>width$} | {:>width$} ]",
+                self.row[A15 as usize].value(),
+                self.row[A14 as usize].value(),
+                self.row[A13 as usize].value(),
+                self.row[A12 as usize].value(),
+            ),
+        )?;
+
         row_blank(f)?;
-=======
+
         row(f, "".into())?;
->>>>>>> 60e7ad2d
-        row(
-            f,
-            format!(
-                "aux3-0:   [ {:>width$} | {:>width$} | {:>width$} | {:>width$} ]",
-                self.row[AUX3 as usize].value(),
-                self.row[AUX2 as usize].value(),
-                self.row[AUX1 as usize].value(),
-                self.row[AUX0 as usize].value(),
-            ),
-        )?;
-        row(
-            f,
-            format!(
-                "aux7-4:   [ {:>width$} | {:>width$} | {:>width$} | {:>width$} ]",
-                self.row[AUX7 as usize].value(),
-                self.row[AUX6 as usize].value(),
-                self.row[AUX5 as usize].value(),
-                self.row[AUX4 as usize].value(),
-            ),
-        )?;
-        row(
-            f,
-            format!(
-                "aux11-8:  [ {:>width$} | {:>width$} | {:>width$} | {:>width$} ]",
-                self.row[AUX11 as usize].value(),
-                self.row[AUX10 as usize].value(),
-                self.row[AUX9 as usize].value(),
-                self.row[AUX8 as usize].value(),
-            ),
-        )?;
-        row(
-            f,
-            format!(
-                "aux15-12: [ {:>width$} | {:>width$} | {:>width$} | {:>width$} ]",
-                self.row[AUX15 as usize].value(),
-                self.row[AUX14 as usize].value(),
-                self.row[AUX13 as usize].value(),
-                self.row[AUX12 as usize].value(),
-            ),
-        )?;
-        row(f, "".into())?;
+
         row(
             f,
             format!(
